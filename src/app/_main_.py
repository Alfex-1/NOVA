# Imports
import numpy as np
import pandas as pd
from matplotlib import pyplot as plt
import seaborn as sns
import plotly.express as px
from sklearn.preprocessing import StandardScaler, MinMaxScaler, RobustScaler, QuantileTransformer
from sklearn.preprocessing import OrdinalEncoder, OneHotEncoder, PowerTransformer, LabelEncoder
from scipy import stats
from scipy.stats import ks_2samp
from sklearn.ensemble import RandomForestRegressor, IsolationForest, RandomForestClassifier
from sklearn.neighbors import LocalOutlierFactor, KNeighborsClassifier, KNeighborsRegressor
from sklearn.tree import DecisionTreeClassifier, DecisionTreeRegressor
from sklearn.linear_model import Lasso, Ridge, ElasticNet, LinearRegression, LogisticRegression
from sklearn.decomposition import PCA
from sklearn.model_selection import KFold, train_test_split, cross_validate, learning_curve, cross_val_score
from sklearn.inspection import permutation_importance
import xgboost as xgb
import lightgbm as lgb
import optuna
from optuna.samplers import TPESampler
from optuna.pruners import SuccessiveHalvingPruner
from sklearn.metrics import confusion_matrix, get_scorer
import io
from io import BytesIO
import os
import streamlit as st
from PIL import Image
from joblib import Parallel, delayed
import zipfile
import shap
from lime.lime_tabular import LimeTabularExplainer
import streamlit.components.v1 as components


def load_file(file_data):
    byte_data = file_data.read()
    separators = [";", ",", "\t"]
    detected_sep = None

    for sep in separators:
        try:
            tmp_df = pd.read_csv(BytesIO(byte_data), sep=sep, engine="python", nrows=20)
            if tmp_df.shape[1] > 1:
                detected_sep = sep
                break
        except Exception:
            continue

    if detected_sep is not None:
        return pd.read_csv(BytesIO(byte_data), sep=detected_sep)
    else:
        return None

def correlation_missing_values(df_train: pd.DataFrame, df_test: pd.DataFrame = None):
    """
    Analyse la corrélation entre les valeurs manquantes dans deux DataFrames (train et test).

    Cette fonction identifie les colonnes contenant des valeurs manquantes, 
    calcule la proportion de NaN par colonne et retourne les matrices de corrélation 
    des valeurs manquantes pour les bases d'entraînement, de test et la base combinée.

    Args:
        df_train (pd.DataFrame): Le DataFrame d'entraînement
        df_test (pd.DataFrame, optional): Le DataFrame de test (par défaut None)

    Returns:
        tuple: 
            - cor_mat_train : Matrice de corrélation des valeurs manquantes pour df_train
            - cor_mat_test : Matrice de corrélation des valeurs manquantes pour df_test
            - cor_mat_combined : Matrice de corrélation des valeurs manquantes pour df_combined (train + test)
            - prop_nan_train : Proportion des valeurs manquantes pour df_train
            - prop_nan_test : Proportion des valeurs manquantes pour df_test
            - prop_nan_combined : Proportion des valeurs manquantes pour df_combined (train + test)
    """
    
    def compute_missing_info(df):
        # Filtrer les colonnes avec des valeurs manquantes
        df_missing = df.iloc[:, [i for i, n in enumerate(np.var(df.isnull(), axis=0)) if n > 0]]
        
        # Calculer la proportion de valeurs manquantes et ajouter le type de variable
        prop_nan = pd.DataFrame({
            "NaN proportion": round(df.isnull().sum() / len(df) * 100, 2),
            "Type": df.dtypes.astype(str)
        })

        # Calculer la matrice de corrélation des valeurs manquantes
        corr_mat = round(df_missing.isnull().corr() * 100, 2)

        return corr_mat, prop_nan

    # Calculs pour df_train
    cor_mat_train, prop_nan_train = compute_missing_info(df_train)

    # Si df_test existe, calculer aussi pour df_test
    if df_test is not None:
        cor_mat_test, prop_nan_test = compute_missing_info(df_test)
        
        # Calcul pour la base combinée (train + test)
        df_combined = pd.concat([df_train, df_test], axis=0)
        cor_mat_combined, prop_nan_combined = compute_missing_info(df_combined)
    else:
        cor_mat_test, prop_nan_test, cor_mat_combined, prop_nan_combined = None, None, cor_mat_train, prop_nan_train

    # Retourner les résultats sous forme de variables séparées
    return cor_mat_train, cor_mat_test, cor_mat_combined, prop_nan_train, prop_nan_test, prop_nan_combined

def encode_data(df_train: pd.DataFrame, df_test: pd.DataFrame = None, list_binary: list[str] = None, list_ordinal: list[str] = None, list_nominal: list[str] = None, ordinal_mapping: dict[str, dict[str, int]] = None) -> tuple[pd.DataFrame, pd.DataFrame | None]:
    """
    Encode les variables catégorielles du DataFrame selon leur nature.
    - Binaire : OneHotEncoder avec drop='if_binary' (garde une seule colonne si possible)
    - Ordinale : Mapping manuel ou OrdinalEncoder
    - Nominale : OneHotEncoder classique (toutes les modalités)

    Args:
        df_train: DataFrame d'entraînement
        df_test: DataFrame de test (optionnel)
        list_binary: liste des variables binaires
        list_ordinal: liste des variables ordinales
        list_nominal: liste des variables nominales
        ordinal_mapping: dictionnaire pour mapping ordinal (optionnel)

    Returns:
        df_train_encoded, df_test_encoded (ou None si df_test n'est pas fourni)
    """
    df_train = df_train.copy()
    df_test = df_test.copy() if df_test is not None else None

    # --- Binaire
    if list_binary:
        encoder = OneHotEncoder(drop='if_binary', sparse_output=False)
        encoder.fit(df_train[list_binary])

        encoded_train = pd.DataFrame(
            encoder.transform(df_train[list_binary]),
            columns=encoder.get_feature_names_out(list_binary),
            index=df_train.index
        )

        df_train.drop(columns=list_binary, inplace=True)
        df_train = pd.concat([df_train, encoded_train], axis=1)

        if df_test is not None:
            encoded_test = pd.DataFrame(
                encoder.transform(df_test[list_binary]),
                columns=encoder.get_feature_names_out(list_binary),
                index=df_test.index
            )
            df_test.drop(columns=list_binary, inplace=True)
            df_test = pd.concat([df_test, encoded_test], axis=1)

    # --- Ordinal
    if list_ordinal:
        for col in list_ordinal:
            if ordinal_mapping and col in ordinal_mapping:
                df_train[col] = df_train[col].map(ordinal_mapping[col])
                if df_test is not None:
                    df_test[col] = df_test[col].map(ordinal_mapping[col])
            else:
                encoder = OrdinalEncoder()
                encoder.fit(df_train[[col]])
                df_train[col] = encoder.transform(df_train[[col]])
                if df_test is not None:
                    df_test[col] = encoder.transform(df_test[[col]])

    # --- Nominal
    if list_nominal:
        encoder = OneHotEncoder(drop=None, sparse_output=False)
        encoder.fit(df_train[list_nominal])

        encoded_train = pd.DataFrame(
            encoder.transform(df_train[list_nominal]),
            columns=encoder.get_feature_names_out(list_nominal),
            index=df_train.index
        )

        df_train.drop(columns=list_nominal, inplace=True)
        df_train = pd.concat([df_train, encoded_train], axis=1)

        if df_test is not None:
            encoded_test = pd.DataFrame(
                encoder.transform(df_test[list_nominal]),
                columns=encoder.get_feature_names_out(list_nominal),
                index=df_test.index
            )
            df_test.drop(columns=list_nominal, inplace=True)
            df_test = pd.concat([df_test, encoded_test], axis=1)

    return df_train, df_test if df_test is not None else df_train

def encode_data1(df: pd.DataFrame, list_binary: list[str] = None, list_ordinal: list[str]=None, list_nominal: list[str]=None, ordinal_mapping: dict[str, int]=None):
    """
    Encode les variables catégorielles d'un DataFrame selon leur nature (binaire, ordinale, nominale).

    - **Binaire** : One-Hot Encoding
    - **Ordinal** : Encodage en respectant un ordre défini (via un mapping)
    - **Nominal** : One-Hot Encoding

    Args:
        df (pd.DataFrame): Le DataFrame contenant les données à encoder.
        list_binary (list, optional): Liste des colonnes binaires à encoder en One-Hot. Defaults to None.
        list_ordinal (list, optional): Liste des colonnes ordinales à encoder. Defaults to None.
        list_nominal (list, optional): Liste des colonnes nominales à encoder en One-Hot. Defaults to None.
        ordinal_mapping (dict, optional): Dictionnaire contenant le mapping des valeurs ordinales sous la forme 
            {'colonne': {'valeur1': 0, 'valeur2': 1, ...}}. Defaults to None.

    Returns:
        pd.DataFrame: Le DataFrame encodé avec les transformations appliquées.
    """    
    # Encodage binaire (OneHot) pour les variables binaires
    if list_binary is not None and len(list_binary) > 0:
        onehot = ColumnTransformer(transformers=[('onehot', OneHotEncoder(), list_binary)], 
                                  remainder='passthrough')
        df = onehot.fit_transform(df)
        df = pd.DataFrame(df, columns=onehot.get_feature_names_out(list_binary))
    
    # Encodage ordinal pour les variables ordinales
    if list_ordinal is not None and len(list_ordinal) > 0:
        for col in list_ordinal:
            if ordinal_mapping is not None and col in ordinal_mapping:
                # Appliquer le mapping d'ordinal
                df[col] = df[col].map(ordinal_mapping[col])
            else:
                # Si le mapping n'est pas fourni, utiliser OrdinalEncoder
                encoder = OrdinalEncoder(categories=[list(ordinal_mapping[col].keys())])
                df[col] = encoder.fit_transform(df[[col]])
    
    # Encodage non-ordinal (OneHot) pour les variables nominales
    if list_nominal is not None and len(list_nominal) > 0:
        onehot = ColumnTransformer(transformers=[('onehot', OneHotEncoder(), list_nominal)], 
                                remainder='passthrough')
        df = onehot.fit_transform(df)
        
        # Obtenir les nouveaux noms de colonnes et supprimer le préfixe 'onehot__'
        new_columns = onehot.get_feature_names_out()
        new_columns = [col.replace('onehot__', '') for col in new_columns]
        
        df = pd.DataFrame(df, columns=new_columns)
        df.index = range(len(df))
            
    return df
class ParametricImputer:
    def __init__(self, distribution='norm'):
        self.distribution = distribution
        self.fitted = False
        self.params = {}

    def fit(self, series):
        if not isinstance(series, pd.Series):
            raise ValueError("L'entrée doit être une série pandas.")
        data = series.dropna()
        if self.distribution == 'norm':
            mu, sigma = stats.norm.fit(data)
            self.params = {'mu': mu, 'sigma': sigma}
            self.fitted = True
        else:
            raise NotImplementedError("Seule la loi normale est supportée pour l’instant.")

    def sample(self, size):
        if not self.fitted:
            raise RuntimeError("Le fit doit être exécuté avant le sampling.")
        if self.distribution == 'norm':
            return stats.norm.rvs(loc=self.params['mu'], scale=self.params['sigma'], size=size)
        else:
            raise NotImplementedError("Seule la loi normale est supportée pour l’instant.")

    def transform(self, series):
        if not self.fitted:
            raise RuntimeError("Impossible de transformer avant le fit.")
        missing = series.isnull()
        n_missing = missing.sum()
        if n_missing == 0:
            return series
        sampled_values = self.sample(n_missing)
        series_copy = series.copy()
        series_copy.loc[missing] = sampled_values
        return series_copy

class MultiParametricImputer:
    def __init__(self, distribution='norm'):
        self.distribution = distribution
        self.imputers = {}
        self.fitted = False

    def fit(self, df, columns):
        for col in columns:
            imputer = ParametricImputer(self.distribution)
            imputer.fit(df[col])
            self.imputers[col] = imputer
        self.fitted = True

    def transform(self, df):
        if not self.fitted:
            raise RuntimeError("Tu dois fitter avant de transformer.")
        df_copy = df.copy()
        for col, imputer in self.imputers.items():
            df_copy[col] = imputer.transform(df_copy[col])
        return df_copy
    
def impute_from_supervised(df_train, df_test, cols_to_impute, cv=5):
    """
    Impute les valeurs manquantes des colonnes sélectionnées en utilisant des modèles supervisés (arbres de décision).

    Pour chaque colonne cible, entraîne un arbre de décision (classifieur pour les variables catégorielles, régressseur pour les variables continues)
    sur les données connues, puis impute les valeurs manquantes dans les ensembles d'entraînement et de test.

    Args:
        df_train (pd.DataFrame): Jeu de données d'entraînement contenant des valeurs manquantes.
        df_test (pd.DataFrame ou None): Jeu de données de test contenant des valeurs manquantes. Peut être None si indisponible.
        cols_to_impute (list of str): Liste des noms de colonnes à imputer.
        cv (int, optionnel): Nombre de plis pour la validation croisée utilisée pour évaluer la performance des modèles. Par défaut à 5.

    Returns:
        pd.DataFrame: Jeu de données d'entraînement mis à jour avec les imputations.
        pd.DataFrame ou None: Jeu de données de test mis à jour avec les imputations (ou None si non fourni).
        pd.DataFrame: DataFrame contenant les scores de performance pour chaque colonne imputée.
    """
    df_train = df_train.copy()
    df_test = df_test.copy() if df_test is not None else None
    
    scores = []

    for target_col in cols_to_impute:
        target_is_categorical = df_train[target_col].dtype == 'object' or str(df_train[target_col].dtype) == 'category'

        model = DecisionTreeClassifier(criterion='entropy', class_weight='balanced', ccp_alpha=0.01, random_state=42) if target_is_categorical else DecisionTreeRegressor(criterion='squared_error', ccp_alpha=0.01, random_state=42)

        train_known = df_train[df_train[target_col].notna()].copy()
        train_missing = df_train[df_train[target_col].isna()].copy()
        test_missing = df_test[df_test[target_col].isna()].copy()

        feature_cols = [col for col in cols_to_impute if col != target_col]

        X_fit = train_known[feature_cols].copy()
        y_fit = train_known[target_col].copy()

        for col in X_fit.select_dtypes(include='object').columns:
            le = LabelEncoder()
            X_fit.loc[:, col] = le.fit_transform(X_fit[col].astype(str))

        if not train_missing.empty:
            X_missing_train = train_missing[feature_cols].copy()
            for col in X_missing_train.select_dtypes(include='object').columns:
                le = LabelEncoder()
                X_missing_train.loc[:, col] = le.fit_transform(X_missing_train[col].astype(str))
        else:
            X_missing_train = None

        if not test_missing.empty:
            X_missing_test = test_missing[feature_cols].copy()
            for col in X_missing_test.select_dtypes(include='object').columns:
                le = LabelEncoder()
                X_missing_test.loc[:, col] = le.fit_transform(X_missing_test[col].astype(str))
        else:
            X_missing_test = None

        if target_is_categorical:
            le_target = LabelEncoder()
            y_fit = le_target.fit_transform(y_fit.astype(str))

        model.fit(X_fit, y_fit)

        # --- SCORING ---
        if target_is_categorical:
            score_array = cross_val_score(model, X_fit, y_fit, cv=cv, scoring='accuracy')
            score_value = round(np.mean(score_array)*100, 2)
            metric_used = 'accuracy (%)'
        else:
            rmse_scores = -cross_val_score(model, X_fit, y_fit, cv=cv, scoring='neg_root_mean_squared_error')
            score_value = round(np.mean(rmse_scores), 2)
            metric_used = 'rmse'

        scores.append({
            'feature': target_col,
            'metric': metric_used,
            'score': score_value
        })

        # --- IMPUTATION ---
        if X_missing_train is not None:
            preds_train = model.predict(X_missing_train)
            if target_is_categorical:
                preds_train = le_target.inverse_transform(preds_train)
            df_train.loc[df_train[target_col].isna(), target_col] = preds_train

        if X_missing_test is not None:
            preds_test = model.predict(X_missing_test)
            if target_is_categorical:
                preds_test = le_target.inverse_transform(preds_test)
            df_test.loc[df_test[target_col].isna(), target_col] = preds_test

    scores_df = pd.DataFrame(scores)

    return df_train, df_test, scores_df

def impute_missing_values(df_train, df_test=None, prop_nan=None, corr_mat=None, cv=5):
    """
    Imputation avancée des valeurs manquantes :
    - Variables numériques faiblement corrélées => MultiParametricImputer (échantillonnage paramétrique normal)
    - Autres variables => imputation supervisée (arbre de décision)

    Args:
        df_train (pd.DataFrame): DataFrame d'entraînement
        df_test (pd.DataFrame, optional): DataFrame de test
        prop_nan (pd.DataFrame): Table des proportions de NaN et types des variables
        corr_mat (pd.DataFrame): Matrice de corrélation (%) des patterns de NaN
        cv (int): Nombre de folds pour la cross-validation de l'imputation supervisée

    Returns:
        df_train_imputed, df_test_imputed (ou None), scores_supervised, imputation_report
    """
    if prop_nan is None or corr_mat is None:
        raise ValueError("Les tables prop_nan et corr_mat doivent être fournies toutes les deux.")

    df_train = df_train.copy()
    df_test = df_test.copy() if df_test is not None else None

    # --- Initialisation du rapport d'imputation ---
    imputation_report = []

    # --- Sélection des variables peu corrélées ---
    low_corr_features = []
    for feature in corr_mat.columns:
        # Si la variable a des corrélations faibles (<20%) avec toutes les autres
        if (corr_mat[feature].drop(labels=[feature]).abs() <= 20).all():
            low_corr_features.append(feature)

    # Vérification qu'elles sont bien numériques
    low_corr_features = [
        feature for feature in low_corr_features
        if 'float' in prop_nan.loc[feature, 'Type'] or 'int' in prop_nan.loc[feature, 'Type']
    ]

    # Les autres
    other_features = [f for f in prop_nan.index if f not in low_corr_features]

    # --- Imputation paramétrique ---
    if low_corr_features:
        parametric_imputer = MultiParametricImputer(distribution='norm')
        parametric_imputer.fit(df_train, low_corr_features)
        df_train = parametric_imputer.transform(df_train)
        if df_test is not None:
            df_test = parametric_imputer.transform(df_test)

        # Clipping pour éviter les envolées lyriques
        min_max_dict = {col: (df_train[col].min(), df_train[col].max()) for col in low_corr_features}
        for col, (min_val, max_val) in min_max_dict.items():
            df_train[col] = df_train[col].clip(lower=min_val, upper=max_val)
            if df_test is not None:
                df_test[col] = df_test[col].clip(lower=min_val, upper=max_val)

        # Ajout au rapport
        for feature in low_corr_features:
            imputation_report.append({
                'feature': feature,
                'method': 'Parametric Imputation (Normal distribution)',
                'base': 'train'
            })
        if df_test is not None:
            for feature in low_corr_features:
                imputation_report.append({
                    'feature': feature,
                    'method': 'Parametric Imputation (Normal distribution)',
                    'base': 'test'
                })

    # --- Imputation supervisée ---
    if other_features:
        df_train, df_test, scores_supervised = impute_from_supervised(
            df_train, df_test, other_features, cv=cv
        )
        if df_test is not None and (df_test is df_train):
            df_test = None

        # Ajout au rapport pour les variables imputation supervisée
        for feature in other_features:
            imputation_report.append({
                'feature': feature,
                'method': 'Supervised Imputation (Decision Tree)',
                'base': 'train'
            })
        if df_test is not None:
            for feature in other_features:
                imputation_report.append({
                    'feature': feature,
                    'method': 'Supervised Imputation (Decision Tree)',
                    'base': 'test'
                })

    else:
        scores_supervised = pd.DataFrame(columns=['feature', 'metric', 'score'])

    # Conversion du rapport en DataFrame
    imputation_report = pd.DataFrame(imputation_report)

    return df_train, df_test, scores_supervised, imputation_report

def detect_and_winsorize(df_train: pd.DataFrame, df_test: pd.DataFrame = None, target: str = None, contamination: float = 0.01):
    """
    Détecte les outliers sur df_train avec Isolation Forest + LOF, winsorize les variables numériques.
    Si df_test est fourni, applique la même winsorization dessus.
    
    Args:
        df_train (pd.DataFrame): Base d'entraînement.
        target (str): Nom de la cible à exclure.
        df_test (pd.DataFrame, optional): Base de test. Si None, seul df_train est traité.
        contamination (float): Contamination supposée pour IsolationForest et LOF.

    Returns:
        (df_train_winsorized, df_test_winsorized (si fourni sinon None), nombre_total_modifications (int))
    """
    df_train = df_train.copy()
    df_test = df_test.copy() if df_test is not None else None

    # Extraire uniquement les variables numériques
    features = df_train.drop(columns=[target], errors='ignore').select_dtypes(include=[np.number])

    # Virer les lignes où il manque des valeurs (seulement pour l'outlier detection)
    valid_idx = features.dropna().index
    features_valid = features.loc[valid_idx]

    if features_valid.shape[1] == 0:
        raise ValueError("Aucune variable numérique exploitable dans df_train.")
    if features_valid.shape[0] < 10:
        raise ValueError("Pas assez de données valides pour détecter les outliers.")

    # Détection sur les données sans NaN
    iso = IsolationForest(n_estimators=500, contamination=contamination, random_state=42, n_jobs=-1)
    out_iso = iso.fit_predict(features_valid)

    lof = LocalOutlierFactor(n_neighbors=20, contamination=contamination, n_jobs=-1)
    out_lof = lof.fit_predict(features_valid)

    # Fusion des deux détecteurs
    outliers = ((out_iso == -1) & (out_lof == -1)).astype(int)
    outliers = pd.Series(outliers, index=features_valid.index)

    # Définir bornes winsorization sur les données sans outliers
    bounds = {}
    for col in features.columns:
        if col in features_valid.columns:
            mask = (outliers == 1)
            if mask.any():
                lower = np.percentile(features_valid.loc[~mask, col], 1)
                upper = np.percentile(features_valid.loc[~mask, col], 99)
            else:
                lower = np.percentile(features_valid[col], 1)
                upper = np.percentile(features_valid[col], 99)
            bounds[col] = (lower, upper)

    # Winsorize train
    n_modif_train = 0
    for col, (lower, upper) in bounds.items():
        if col in df_train.columns:
            original = df_train[col].copy()
            df_train[col] = np.clip(df_train[col], lower, upper)
            n_modif_train += (original != df_train[col]).sum()

    # Winsorize test si dispo
    n_modif_test = 0
    if df_test is not None:
        for col, (lower, upper) in bounds.items():
            if col in df_test.columns:
                original = df_test[col].copy()
                df_test[col] = np.clip(df_test[col], lower, upper)
                n_modif_test += (original != df_test[col]).sum()

    nb_outliers = int(n_modif_train + n_modif_test)

    if df_test is not None:
        return df_train, df_test, nb_outliers
    else:
        return df_train, nb_outliers

def transform_data(df_train: pd.DataFrame, df_test: pd.DataFrame = None, list_boxcox: list[str] = None, list_yeo: list[str] = None, list_log: list[str] = None, list_sqrt: list[str] = None):
    """
    Applique des transformations statistiques (Box-Cox, Yeo-Johnson, Logarithme, Racine carrée) sur les colonnes spécifiées.
    
    Args:
        df_train (pd.DataFrame): DataFrame d'entraînement.
        df_test (pd.DataFrame, optional): DataFrame de test, transformé avec les mêmes paramètres que df_train.
        list_boxcox (list[str], optional): Colonnes pour transformation Box-Cox (valeurs > 0).
        list_yeo (list[str], optional): Colonnes pour transformation Yeo-Johnson (valeurs quelconques).
        list_log (list[str], optional): Colonnes pour transformation Log (valeurs > 0).
        list_sqrt (list[str], optional): Colonnes pour transformation Racine carrée (valeurs ≥ 0).

    Returns:
        tuple: (df_train transformé, df_test transformé si fourni sinon seulement df_train transformé)
    """

    df_train = df_train.copy()
    df_test = df_test.copy() if df_test is not None else None

    def apply_transform(transformer, cols):
        transformer.fit(df_train[cols])
        df_train[cols] = transformer.transform(df_train[cols])
        if df_test is not None:
            df_test[cols] = transformer.transform(df_test[cols])

    def simple_transform(func, cols, condition=lambda x: x < 0, error_msg="Valeurs invalides"):
        for col in cols:
            if condition(df_train[col]).any():
                raise ValueError(f"{error_msg} pour '{col}'")
            df_train[col] = func(df_train[col])
            if df_test is not None:
                df_test[col] = func(df_test[col])

    # Box-Cox (strictement positif)
    if list_boxcox:
        simple_transform(lambda x: x <= 0, list_boxcox, "Box-Cox nécessite des valeurs > 0")
        apply_transform(PowerTransformer(method='box-cox'), list_boxcox)

    # Yeo-Johnson (n'importe quelle valeur)
    if list_yeo:
        apply_transform(PowerTransformer(method='yeo-johnson'), list_yeo)

    # Log (strictement positif)
    if list_log:
        simple_transform(np.log, list_log, lambda x: x <= 0, "Log nécessite des valeurs > 0")

    # Sqrt (positif ou nul)
    if list_sqrt:
        simple_transform(np.sqrt, list_sqrt, lambda x: x < 0, "Racine carrée nécessite des valeurs ≥ 0")

    return df_train, df_test if df_test is not None else df_train

def objective(trial, task="regression", model_type="Random Forest", multi_class=False, X=None, y=None, cv=5, scoring_comp='neg_root_mean_squared_error'):
    # Paramètres d'optimisation selon le type de modèle
    if model_type == "LightGBM":
        param = {
            'objective': 'regression' if task == 'Regression' else 'binary' if task == 'Classification' else 'multiclass',
            'metric': 'rmse' if task == 'Regression' else 'binary_logloss' if task == 'Classification' else 'multi_logloss',
            'num_leaves': trial.suggest_int('num_leaves', 31, 255),
            'max_depth': trial.suggest_int('max_depth', 2, 15),
            'learning_rate': trial.suggest_float('learning_rate', 0.001, 0.1, log=True),
            'n_estimators': trial.suggest_int('n_estimators', 100, 600),
            'subsample': trial.suggest_float('subsample', 0.5, 1.0, step=0.01),
            'colsample_bytree': trial.suggest_float('colsample_bytree', 0.5, 1.0, step=0.01),
        }
        model = lgb.LGBMRegressor(random_state=42, **param, verbose=-1, n_jobs=-1) if task == 'Regression' else lgb.LGBMClassifier(random_state=42, **param, verbose=-1, n_jobs=-1)

    elif model_type == "XGBoost":
        # Déterminer l'objectif et les métriques selon la tâche
        if task == 'Regression':
            objective = 'reg:squarederror'
            eval_metric = 'rmse'
        elif task == 'Classification':
            if multi_class:
                objective = 'multi:softmax'
                objective = 'binary:logistic'  # pour la classification binaire
                eval_metric = 'logloss'
                num_class = 1  # binaire, pas nécessaire de définir num_class ici
            else:  # pour la classification multiclasse
                objective = 'multi:softmax'
                eval_metric = 'mlogloss'
                num_class = len(y_train.unique())  # Nombre de classes unique dans la variable cible

        # Hyperparamètres à optimiser
        param = {
            'objective': objective,
            'eval_metric': eval_metric,
            'max_depth': trial.suggest_int('max_depth', 2, 15),
            'learning_rate': trial.suggest_float('learning_rate', 0.001, 0.1, log=True),
            'n_estimators': trial.suggest_int('n_estimators', 100, 600),
            'subsample': trial.suggest_float('subsample', 0.5, 1.0, step=0.01),
            'colsample_bytree': trial.suggest_float('colsample_bytree', 0.5, 1.0, step=0.01),
        }

        # Ajouter le paramètre num_class pour la classification multiclasse
        if task == 'Classification' and objective == 'multi:softmax':
            param['num_class'] = num_class

        # Créer le modèle avec les meilleurs paramètres
        model = xgb.XGBRegressor(random_state=42, **param, n_jobs=-1) if task == 'Regression' else xgb.XGBClassifier(random_state=42, **param, n_jobs=-1)

    elif model_type == "Random Forest":
        param = {
            'n_estimators': trial.suggest_int('n_estimators', 100, 500),
            'max_depth': trial.suggest_int('max_depth', 5, 50),
            'min_samples_split': trial.suggest_int('min_samples_split', 2, 20),
            'min_samples_leaf': trial.suggest_int('min_samples_leaf', 1, 20),
            'max_features': trial.suggest_categorical('max_features', [None, 'sqrt', 'log2'])
        }
        model = RandomForestRegressor(random_state=42, **param, n_jobs=-1) if task == 'Regression' else RandomForestClassifier(random_state=42, **param, n_jobs=-1)

    elif model_type == "Linear Regression":
        # Définition des hyperparamètres pour la régression linéaire et les modèles régularisés
        model_linreg = trial.suggest_categorical("model", ["linear", "ridge", "lasso", "elasticnet"])
    
        if model_linreg == "linear":
            model = LinearRegression()
        
        elif model_linreg == "ridge":
            ridge_alpha = trial.suggest_float("ridge_alpha", 0.01, 10.01, log=True)
            ridge_alpha = round(ridge_alpha, 2)
            model = Ridge(alpha=ridge_alpha, random_state=42)

        elif model_linreg == "lasso":
            lasso_alpha = trial.suggest_float("lasso_alpha", 0.01, 10.01, log=True)
            lasso_alpha = round(lasso_alpha, 2)
            model = Lasso(alpha=lasso_alpha, random_state=42)

        elif model_linreg == "elasticnet":
            enet_alpha = trial.suggest_float("enet_alpha", 0.01, 10.01, log=True)
            l1_ratio = trial.suggest_float("l1_ratio", 0, 1.0, step=0.01)
            enet_alpha = round(enet_alpha, 2)
            l1_ratio = round(l1_ratio, 2)
            model = ElasticNet(alpha=enet_alpha, l1_ratio=l1_ratio, random_state=42)

    elif model_type == "Logistic Regression":
        # Paramètres pour la régression logistique
        penalty = trial.suggest_categorical("penalty", ["l2", "l1", "elasticnet", None])
        C = trial.suggest_float("C", 1e-3, 10.001, step=0.01)
        C = round(C, 3)
        
        if penalty == "elasticnet":
            l1_ratio = trial.suggest_float("l1_ratio", 0, 1, step=0.01)
            l1_ratio = round(l1_ratio, 2)
            model = LogisticRegression(penalty=penalty, C=C, solver='saga', l1_ratio=l1_ratio, max_iter=10000, n_jobs=-1, random_state=42)
        elif penalty == "l1":
            solver = "saga" if multi_class else "liblinear"
            model = LogisticRegression(penalty=penalty, C=C, solver=solver, max_iter=10000, n_jobs=-1, random_state=42)
        elif penalty == "l2":
            solver = "saga" if multi_class else "lbfgs"
            model = LogisticRegression(penalty=penalty, C=C, solver=solver, max_iter=10000, n_jobs=-1, random_state=42)
        else:
            solver = "saga" if multi_class else "lbfgs"
            model = LogisticRegression(penalty=penalty, solver=solver, max_iter=10000, n_jobs=-1, random_state=42)


    elif model_type == "KNN":
        param = {
            'n_neighbors': trial.suggest_int('n_neighbors', 3, 50),
            'weights': trial.suggest_categorical('weights', ['uniform', 'distance']),
            'algorithm': trial.suggest_categorical('algorithm', ['auto', 'ball_tree', 'kd_tree', 'brute']),
            'leaf_size': trial.suggest_int('leaf_size', 10, 50),
        }
        model = KNeighborsRegressor(**param, n_jobs=-1) if task == 'Regression' else KNeighborsClassifier(**param, n_jobs=-1)

    # Validation croisée pour évaluer le modèle
    cv_results = cross_validate(model, X, y, cv=cv, scoring=scoring_comp, return_train_score=False)

    # Retourner la performance (ici on maximise la précision, mais à ajuster selon le modèle)
    return np.mean(cv_results['test_score'])

def optimize_model(model_choosen, task: str, X_train: pd.DataFrame, y_train: pd.Series, cv: int = 10, scoring: str = "neg_root_mean_quared_error", multi_class: bool = False, n_trials: int = 70, n_jobs: int = -1):
    study = optuna.create_study(direction='maximize',
                                sampler=TPESampler(prior_weight=0.5, n_startup_trials=10,
                                                   n_ei_candidates=12,warn_independent_sampling=False,
                                                   seed=42),
                                pruner=SuccessiveHalvingPruner(min_resource=1, reduction_factor=3, min_early_stopping_rate=0, bootstrap_count=0))
    study.optimize(lambda trial: objective(trial, task=task, model_type=model_choosen, multi_class=multi_class, X=X_train, y=y_train, cv=cv, scoring_comp=scoring), n_trials=n_trials, n_jobs=n_jobs)
    
    # Créer le modèle avec les meilleurs hyperparamètres
    if model_choosen == "LightGBM":
        best_model = lgb.LGBMRegressor(**study.best_params, verbose=-1) if task == 'Regression' else lgb.LGBMClassifier(**study.best_params, verbose=-1)
    elif model_choosen == "XGBoost":
        best_model = xgb.XGBRegressor(**study.best_params) if task == 'Regression' else xgb.XGBClassifier(**study.best_params)
    elif model_choosen == "Random Forest":
        best_model = RandomForestRegressor(**study.best_params) if task == 'Regression' else RandomForestClassifier(**study.best_params)
    elif model_choosen == "Linear Regression":
        # Gestion des régressions linéaires et régularisées
        if "model" in study.best_params and study.best_params["model"] == "linear":
            best_model = LinearRegression()
        elif "model" in study.best_params and study.best_params["model"] == "ridge":
            best_model = Ridge(alpha=study.best_params["ridge_alpha"])
        elif "model" in study.best_params and study.best_params["model"] == "lasso":
            best_model = Lasso(alpha=study.best_params["lasso_alpha"])
        elif "model" in study.best_params and study.best_params["model"] == "elasticnet":
            best_model = ElasticNet(alpha=study.best_params["enet_alpha"], l1_ratio=study.best_params["l1_ratio"])
    elif model_choosen == "Logistic Regression":
        best_model = LogisticRegression(**study.best_params, max_iter=10000, n_jobs=-1)
    elif model_choosen == "KNN":
        best_model = KNeighborsRegressor(**study.best_params) if task == 'Regression' else KNeighborsClassifier(**study.best_params)
    
    # Retourner le modèle avec les meilleurs hyperparamètres et les résultats
    best_params = study.best_params
    best_value = study.best_value
    
    return best_model, best_params, best_value

def bias_variance_decomp(estimator, X, y, task, cv=5, random_seed=None):
    """Calcule le biais et la variance d'un estimateur via une décomposition par validation croisée.

    Cette fonction effectue une décomposition du biais et de la variance d'un modèle d'estimation en utilisant 
    la validation croisée (KFold). Elle permet d'évaluer la performance de l'estimateur en termes de biais et 
    de variance en fonction de la tâche (régression ou classification).

    Args:
        estimator (sklearn.base.BaseEstimator): L'estimateur (modèle) à évaluer.
        X (array-like, shape (n_samples, n_features)): Matrices de caractéristiques, où chaque ligne est une 
                                                      observation et chaque colonne est une caractéristique.
        y (array-like, shape (n_samples,)): Vecteur ou matrice des valeurs cibles (vérités terrain), qui 
                                            varient en fonction de la tâche (régression ou classification).
        task (str): Type de tâche, soit "Classification", soit "Regression". Cela détermine le calcul du biais 
                    et de la variance.
        cv (int, optional): Nombre de divisions (splits) pour la validation croisée. Par défaut à 5.
        random_seed (int, optional): Seed pour le générateur aléatoire, utile pour reproduire les résultats. 
                                     Par défaut à None.

    Returns:
        tuple: Un tuple contenant les valeurs suivantes :
            - avg_expected_loss (float): Perte moyenne (erreur quadratique moyenne pour la régression, erreur 
                                          de classification pour la classification).
            - avg_bias (float): Biais moyen (écart moyen entre les prédictions et les valeurs réelles).
            - avg_var (float): Variance moyenne des prédictions.
            - bias_relative (float): Biais relatif, normalisé par rapport à l'écart-type de la cible (régression) 
                                     ou au nombre de classes (classification).
            - var_relative (float): Variance relative des prédictions par rapport à la variance de la cible 
                                     (régression) ou au nombre de classes (classification).
    """
    # Initialisation
    rng = np.random.RandomState(random_seed)
    kf = KFold(n_splits=cv, shuffle=True, random_state=rng)

    all_pred = []
    y_tests = []

    # Boucle sur les folds de validation croisée
    for train_idx, test_idx in kf.split(X):
        X_train_fold, X_test_fold = X[train_idx], X[test_idx]
        y_train_fold, y_test_fold = y[train_idx], y[test_idx]
        model = estimator.fit(X_train_fold, y_train_fold)
        preds = model.predict(X_test_fold)
        
        all_pred.append(preds)
        y_tests.append(y_test_fold)

    all_pred = np.concatenate(all_pred)
    y_tests = np.concatenate(y_tests)

    if task == "Classification":
        # Classification : calcul de la majorité des prédictions (mode)
        main_predictions = np.apply_along_axis(lambda x: np.bincount(x).argmax(), axis=0, arr=all_pred.astype(int))
        avg_expected_loss = np.mean(all_pred != y_tests)
        avg_bias = np.mean(main_predictions != y_tests)
        avg_var = np.mean((all_pred != main_predictions).astype(int))

        # Calcul du biais et de la variance relatifs
        bias_relative = np.mean(main_predictions != y_tests) / len(np.unique(y_tests))  # Par rapport au nombre de classes
        var_relative = np.mean((all_pred != main_predictions).astype(int)) / len(np.unique(y_tests))  # Par rapport au nombre de classes
        
    else:
        # Régression : calcul de la moyenne des prédictions
        main_predictions = np.mean(all_pred, axis=0)
        avg_expected_loss = np.mean((all_pred - y_tests) ** 2)
        avg_bias = np.mean(main_predictions - y_tests)
        avg_var = np.mean((all_pred - main_predictions) ** 2)

        # Calcul du biais et de la variance relatifs
        bias_relative = np.mean(main_predictions - y_tests) / np.std(y_tests)  # Par rapport à l'écart-type de y
        var_relative = np.mean((all_pred - main_predictions) ** 2) / np.var(y_tests)  # Par rapport à la variance de y

    return avg_expected_loss, avg_bias, avg_var, bias_relative, var_relative

def instance_model(index, df, task):
    # Récupérer le nom du modèle depuis df_train
    model_name = index
    
    # Récupérer les hyperparamètres pour ce modèle
    best_params = df.loc[index, 'Best Params']
    
    # Déterminer l'instance du modèle selon le nom et la tâche (Classification ou Regression)
    if model_name == 'KNN':
        if task == 'Classification':
            model = KNeighborsClassifier(**best_params)  # KNNClassifier
        else:
            model = KNeighborsRegressor(**best_params)  # KNNRegressor
            
    elif model_name == 'LightGBM':
        if task == 'Classification':
            model = lgb.LGBMClassifier(**best_params)  # LGBMClassifier
        else:
            model = lgb.LGBMRegressor(**best_params)  # LGBMRegressor
            
    elif model_name == 'XGBoost':
        if task == 'Classification':
            model = xgb.XGBClassifier(**best_params)  # XGBClassifier
        else:
            model = xgb.XGBRegressor(**best_params)  # XGBRegressor
            
    elif model_name == 'Random Forest':
        if task == 'Classification':
            model = RandomForestClassifier(**best_params)  # RandomForestClassifier
        else:
            model = RandomForestRegressor(**best_params)  # RandomForestRegressor
            
    elif model_name == 'Linear Regression':
        type_model_reg = best_params.get('model')
        
        if type_model_reg == 'linear':
            model = LinearRegression()
        elif type_model_reg == 'ridge': 
            alpha = best_params.get('ridge_alpha')
            model = Ridge(alpha=alpha)
        elif type_model_reg == 'lasso':
            alpha = best_params.get('lasso_alpha')
            model = Lasso(alpha=alpha)
        elif type_model_reg == 'elasticnet':
            alpha = list(best_params.values())[1]
            l1_ratio = list(best_params.values())[2]
            model = ElasticNet(alpha=alpha, l1_ratio=l1_ratio)
        
    elif model_name == 'Logistic Regression':
        model = LogisticRegression(*best_params)
    
    return model

# python -m streamlit run src/app/_main_.py
st.set_page_config(page_title="NOVA", layout="wide")

st.title("✨ NOVA : Numerical Optimization & Validation Assistant")
st.subheader("Votre assistant flexible pour le traitement des données et la modélisation.")

st.write(
    """
    **NOVA** vous accompagne dans la préparation et l’optimisation de vos modèles de machine learning.  
    Conçue pour les professionnels qui savent que chaque projet est unique, **NOVA** offre des outils puissants
    pour la gestion des données et l'ajustement des modèles, tout en laissant l'exploration et la personnalisation à votre charge.

    **Fonctionnalités principales :**
    - 🔄 **Prétraitement des données** : mise à l’échelle, encodage, gestion des valeurs manquantes, outliers, et transformations adaptées.
    - 🔍 **Optimisation des hyperparamètres** : recherche des meilleurs réglages pour 7 modèles populaires (régression linéaire/logistique, KNN, Random Forest, LightGBM, XGboost).
    - 🏆 **Évaluation des modèles** : validation croisée, analyse biais-variance, importance par permutation, analyse de drift et matrice de confusion pour les tâches de classification.
    
    **NOVA** permet à chaque utilisateur de bénéficier d’une infrastructure robuste, tout en maintenant une flexibilité totale sur le traitement fondamental des données.
    Vous contrôlez les choix, nous optimisons les outils.
    """
)

# Initialisation des variables
df_train = None
df_test = None
uploaded_file_train = st.file_uploader("Choisissez un fichier d'entraînement (csv, xlsx, txt)", type=["csv", "xlsx", "txt"], key="train")
uploaded_file_test = st.file_uploader("Choisissez un fichier de validation (csv, xlsx, txt)", type=["csv", "xlsx", "txt"], key="test")
wrang = st.checkbox("La base de données nécessite un traitement")
valid_train = False
valid_test = False
valid_mod=False
valid_wrang=False

# Chargement du fichier d'entraînement
if uploaded_file_train is not None:
    df_train = load_file(uploaded_file_train)
    if df_train is not None:
        valid_train = True
    else:
        st.warning("Échec de la détection du séparateur pour le fichier d'entraînement. Vérifiez le format du fichier.")

# Chargement du fichier de test
if uploaded_file_test is not None:
    df_test = load_file(uploaded_file_test)
    if df_test is not None:
        valid_test = True
    else:
        st.warning("Échec de la détection du séparateur pour le fichier de test. Vérifiez le format du fichier.")
else:
    df = df_train
    del df_train
    del df_test

# Sidebar pour la configuration de l'utilisateur    
if df is not None:
    st.sidebar.image(Image.open("logo_nova.png"), width=200)
    
    if wrang is True:            
        st.sidebar.title("Paramètres du traitement des données")
        
        st.sidebar.subheader("Informations générales")
        
        # Demander la variable cible
        target = st.sidebar.selectbox("Choisissez la variable cible de votre future modélisation", df.columns.to_list(), help="Si vous n'avez pas de variable cible, choisissez une variable au harsard.")
        
        # Demander s'il faut demander de diviser la base
        split_data = st.sidebar.checkbox("Diviser la base de données en apprentissage/validation ?", value=True, help="La division des données durant leur traitement est fondamentale pour éviter la fuite de données lors de votre modélisation.")
        
        if split_data:
            train_size = st.sidebar.slider("Proportion des données utilisées pour l'apprentissage des modèles (en %)", min_value=50, max_value=90, value=75)
            train_size = train_size/100
            # Division
            df_train, df_test = train_test_split(df, train_size=train_size, shuffle=True, random_state=42)
        
        # Demander si l'utilisateur souhaite supprimer les doublons
        drop_dupli = st.sidebar.checkbox("Supprimer toutes les observations dupliquées", value=False)
        
        pb = False
        wrang_finished = False
        
        st.sidebar.subheader("Contrôle des individus")
        
        # Outliers
        wrang_outliers = st.sidebar.checkbox("Voulez-vous traiter les valeurs aberrantes/outliers ?", value=False)
        
        if wrang_outliers:
            contamination = st.sidebar.slider("Proportion des individus que vous suspectez d'être des outliers en (%)", min_value=0, max_value=100, value=0, help="Si vous n'en avez aucune idée, laissez à 0")
            if contamination == 0:
                contamination = 'auto'
            else:
                contamination = contamination/100
        
        st.sidebar.subheader("Mise à l'échelle des variables numériques")
        
        # Déterminer si la variable cible doit être incluse dans la mise à l'échelle
        use_target = st.sidebar.checkbox("Inclure la variable cible dans la mise à l'échelle", value=False, help="Si vous n'avez pas de variable cible, ne cochez pas cette case, sinon cochez-là")
        
        if not use_target:
            df_copy=df.copy().drop(columns=target)
        
        # Tout mettre à l'échelle directement
        scale_all_data = st.sidebar.checkbox("Voulez-vous mettre à l'échelle vos données ?")
        
        if scale_all_data:
            scale_method = st.sidebar.selectbox("Méthode de mise à l'échelle à appliquer",
                                                ["Standard Scaler", "MinMax Scaler", "Robust Scaler", "Quantile Transformer (Uniform)"])
            if scale_method:
                if scale_method == "Standard Scaler":
                    scaler = StandardScaler()
                elif scale_method == "MinMax Scaler":
                    scaler = MinMaxScaler()
                elif scale_method == "Robust Scaler":
                    scaler = RobustScaler()
                else:
                    scaler = QuantileTransformer(output_distribution='uniform')
        
        # Obtenir des dataframes distinctes selon les types des données
        if not use_target:
            df_num = df_copy.select_dtypes(include=['number'])
            df_cat = df_copy.select_dtypes(exclude=['number'])
        else:
            df_num = df.select_dtypes(include=['number'])
            df_cat = df.select_dtypes(exclude=['number'])
        
        # Sélection des variables à encoder
        have_to_encode = False
        if df_cat.shape[1] > 0:
            have_to_encode = True
            st.sidebar.subheader("Encodage des variables catégorielles")
            list_binary = None
            list_nominal = None
            list_ordinal = None
            list_binary = st.sidebar.multiselect("Variables binaires", df_cat.columns.to_list())
            list_nominal = st.sidebar.multiselect("Variables nominales (non-ordinales)", df_cat.columns.to_list())
            list_ordinal = st.sidebar.multiselect("Variables ordinales", df_cat.columns.to_list())
            
            # Vérification dans les listes de mise à l'échelle
            encoding_vars = list_binary + list_nominal + list_ordinal

            # Vérifier les doublons dans les listes de mise à l'échelle
            duplicates_in_encoding = set([var for var in encoding_vars if encoding_vars.count(var) > 1])
            if duplicates_in_encoding:
                pb = True
                st.sidebar.warning(f"⚠️ Les variables suivantes sont présentes plusieurs fois dans les listes de variables à encoder : {', '.join(duplicates_in_encoding)}")
            
            # Création du mapping ordinal avec UI améliorée
            ordinal_mapping = {}

            if list_ordinal:
                st.sidebar.subheader("Mapping des variables ordinales")

                for var in list_ordinal:
                    unique_values = sorted(df_cat[var].dropna().unique().tolist())  # Trier les valeurs uniques
                    ordered_values = st.sidebar.multiselect(f"Ordre pour {var} (ordre croissant à spécifié)", unique_values)

                    # Vérification stricte : s'assurer que toutes les valeurs sont bien prises en compte
                    if set(ordered_values) == set(unique_values):
                        ordinal_mapping[var] = {val: idx for idx, val in enumerate(ordered_values)}
                    else:
                        st.sidebar.warning(f"⚠️ L'ordre défini pour {var} est incomplet ou contient des erreurs.")
                        
        st.sidebar.subheader("Transformation des données")
        
        # Transformation des variables (Box-Cox, Yeo-Johnson, Log, Sqrt)
        if not scale_all_data:
            # Déterminer les variables strcitement positives
            strictly_positive_vars = df_num.columns[(df_num > 0).all()].to_list()
            # Déterminer les variables positives ou nulles
            positive_or_zero_vars = df_num.columns[(df_num >= 0).all()].to_list()
            
            list_boxcox = None
            list_yeo = None
            list_log = None
            list_sqrt = None            
            list_boxcox = st.sidebar.multiselect("Variables à transformer avec Box-Cox", strictly_positive_vars)
            list_yeo = st.sidebar.multiselect("Variables à transformer avec Yeo-Johnson", df_num.columns.to_list())
            list_log = st.sidebar.multiselect("Variables à transformer avec le logarithme", strictly_positive_vars)
            list_sqrt = st.sidebar.multiselect("Variables à transformer avec la racine carrée", positive_or_zero_vars)
            
            # Vérification dans les listes de transformation
            transform_vars = list_boxcox + list_yeo + list_log + list_sqrt

            # Vérifier les doublons dans les listes de transformation
            duplicates_in_transform = set([var for var in transform_vars if transform_vars.count(var) > 1])
            if duplicates_in_transform:
                pb = True
                st.sidebar.warning(f"⚠️ Les variables suivantes sont présentes plusieurs fois dans les listes de variables à transformer : {', '.join(duplicates_in_transform)}")
                
        
        # Transformation de variables (ACP)
        use_pca = st.sidebar.checkbox("Utiliser l'Analyse en Composantes Principales (ACP)", value=False, help="⚠️ Il est fortement recommandé de mettre à l'échelle toutes les variables avec la même méthode avant d'appliquer l'ACP, au risque de la biaiser.")
        
        if use_pca:
            # Option pour spécifier le nombre de composantes ou la variance expliquée
            pca_option = st.sidebar.radio("Choisissez la méthode de sélection", ("Nombre de composantes", "Variance expliquée"))

            if pca_option == "Nombre de composantes":
                n_components = st.sidebar.slider("Nombre de composantes principales", min_value=1, max_value=df.shape[1]-1, value=1)
            elif pca_option == "Variance expliquée":
                explained_variance = st.sidebar.slider("Variance expliquée à conserver (%)", min_value=00, max_value=100, value=95)
        
        # Valider les choix
        valid_wrang = st.sidebar.button("Valider les choix de modélisation")
    
    else:
        # Modélisation
        st.sidebar.title("Paramètres de Modélisation")

        # Définition de la variable cible
        if df_test is None:
            target = st.sidebar.selectbox("Choisissez la variable cible", df.columns.to_list())
        
<<<<<<< HEAD
            # Division des données (si non déjà fait)
            train_size = st.sidebar.slider("Proportion des données utilisées pour l'apprentissage des modèles (en %)", min_value=50, max_value=90, value=75)
            train_size=train_size/100
        else:
            target = st.sidebar.selectbox("Choisissez la variable cible", df_train.columns.to_list())
=======
        # Division des données (si non déjà fait)
        if df_test is None:
            train_size = st.sidebar.slider("Proportion des données utilisées pour l'apprentissage des modèles (en %)", min_value=50, max_value=90, value=75)
            train_size=train_size/100
>>>>>>> 14226abb
        
        st.sidebar.subheader("Choix des modèles")

        # Sélection de la tâche (Classification ou Régression)
        task = st.sidebar.radio("Type de tâche", ["Classification", "Regression"])

        # Déterminer si la tâche est de classification multigroupe ou binaire
        if task == "Classification" and len(df[target].unique()) > 2:
            multi_class = True
        else:
            multi_class = False

        # Sélection des modèles
        if task == "Regression":
            models = st.sidebar.multiselect("Modèle(s) à tester", ["Linear Regression", "KNN", "Random Forest", "XGBoost", "LightGBM"], default=["Linear Regression"])
        else:
            models = st.sidebar.multiselect("Modèle(s) à tester", ["Logistic Regression", "KNN", "Random Forest", "XGBoost", "LightGBM"], default=["Logistic Regression"])
            
        # Sélection du critère de scoring
        metrics_regression = {
            "R² Score": "r2",
            "Mean Squared Error": "neg_mean_squared_error",
            "Root Mean Squared Error": "neg_root_mean_squared_error",
            "Mean Absolute Error": "neg_mean_absolute_error",
            "Mean Absolute Percentage Error": "neg_mean_absolute_percentage_error"
        }

        metrics_classification = {
            "Accuracy": "accuracy",
            "F1 Score (Weighted)": "f1_weighted",
            "Precision (Weighted)": "precision_weighted",
            "Recall (Weighted)": "recall_weighted"
        }

        if task == "Regression":
            scoring_comp = st.sidebar.selectbox(
                "Métrique pour la comparaison des modèles",
                list(metrics_regression.keys()))
            
            # Conversion en valeurs sklearn
            scoring_comp = metrics_regression[scoring_comp]

        else:
            scoring_comp = st.sidebar.selectbox(
                "Métrique pour la comparaison des modèles",
                list(metrics_classification.keys()))
            
            scoring_comp = metrics_classification[scoring_comp]
        
        st.sidebar.subheader("Critères d'évaluation")

        # Sélection des métriques selon la tâche
        if task == "Regression":
            scoring_eval = st.sidebar.multiselect(
                "Métrique(s) pour l'évaluation des modèles",
                list(metrics_regression.keys())
            )
            
            # Conversion en valeurs sklearn
            scoring_eval = [metrics_regression[m] for m in scoring_eval]

        else:
            scoring_eval = st.sidebar.multiselect(
                "Métrique(s) pour l'évaluation des modèles",
                list(metrics_classification.keys())
            )
            
            scoring_eval = [metrics_classification[m] for m in scoring_eval]
            
        # Saisie du nombre de folds pour la validation croisée
        # Checkbox pour activer le Leave-One-Out CV
        use_loocv = st.sidebar.checkbox("Utiliser une seule observation par évaluation", help="Recommandé pour les petits ensembles de données uniquement")

        # Si LOO-CV est coché, le champ des folds est désactivé
        if not use_loocv:
            cv = st.sidebar.number_input(
                "Nombre de folds (CV)",
                min_value=2, max_value=20,
                value=7, step=1,
                disabled=use_loocv)
            
        st.sidebar.subheader("Enregistrement des modèles")
        # Demander à l'utilisateur où il souhaite enregistrer les modèles
        base_dir = st.sidebar.text_input("Entrez le chemin du dossier qui contiendra les modèles enregistrés", help="Exemple : C:\\Users\\Documents")
        
        # Valider les choix
        valid_mod = st.sidebar.button("Valider les choix de modélisation")

if valid_wrang:
    # Faire les traitements selon si split_data = True
    if split_data:
        df_train, df_test = train_test_split(df, train_size=train_size, shuffle=True, random_state=42)
        
        # Suppression des doublons
        if drop_dupli:
            len_before_dupli =len(df_train)
            df_train = df_train.drop_duplicates()
            len_after_dupli =len(df_train)
            len_diff = len_before_dupli - len_after_dupli
        else:
            len_diff = "Les doublons n'ont pas été traités."       
        
        # Etude des valeurs manquantes
        len_before_nan_target = len(df_train)
        df_train = df_train.dropna(subset=[target])
        len_after_nan_target = len(df_train)
        len_diff_nan_target = len_before_nan_target - len_after_nan_target
            
        corr_mat_train, corr_mat_test, corr_mat, prop_nan_train, prop_nan_test, prop_nan = correlation_missing_values(df_train, df_test)
        
        # Détecter les outliers
        if wrang_outliers:
            df_train_outliers, df_test_outliers, nb_outliers = detect_and_winsorize(df_train, df_test, target = target, contamination = contamination)
        else:
            df_train_outliers, df_test_outliers, nb_outliers = df_train.copy(), df_test.copy(), "Aucun outlier traité."
            
        # Imputer les valeurs manquantes
        df_train_imputed, df_test_imputed, scores_supervised, imputation_report = impute_missing_values(df_train_outliers, df_test_outliers, prop_nan=prop_nan, corr_mat=corr_mat, cv=5)
        
        # Appliquer l'encodage des variables (binaire, ordinal, nominal)
        if have_to_encode:
            df_train_encoded, df_test_encoded = encode_data(df_train_imputed, df_test_imputed, list_binary=list_binary, list_ordinal=list_ordinal, list_nominal=list_nominal, ordinal_mapping=ordinal_mapping)
        else:
            df_train_encoded, df_test_encoded = df_train_imputed.copy(), df_test_imputed.copy()
    
        # Sélection des vraies variables numériques depuis df_train_imputed
        num_cols = df_train_imputed.select_dtypes(include=['number']).drop(columns=target).columns if not use_target else df_train_imputed.select_dtypes(include=['number']).columns

        # Mise à l'échelle
        if scale_all_data:
            if scale_method:
                scaler.fit(df_train_encoded[num_cols])

                df_train_scaled = df_train_encoded.copy()
                df_train_scaled[num_cols] = scaler.transform(df_train_encoded[num_cols])

                df_test_scaled = df_test_encoded.copy()
                df_test_scaled[num_cols] = scaler.transform(df_test_encoded[num_cols])
            else:
                st.warning("⚠️ Veuillez sélectionner une méthode de mise à l'échelle.")
                
        # Appliquer les transformations individuelles
        if not scale_all_data:
            df_train_scaled, df_test_scaled = transform_data(df_train_imputed, df_test_imputed, list_boxcox=list_boxcox, list_yeo=list_yeo, list_log=list_log, list_sqrt=list_sqrt)

        # Application de l'ACP en fonction du choix de l'utilisateur
        if use_pca:
            # Initialisation de l'ACP avec les paramètres choisis par l'utilisateur
            if pca_option == "Nombre de composantes":
                n_components = min(n_components, df_train_scaled.shape[1])
                pca = PCA(n_components=n_components)
            elif pca_option == "Variance expliquée":
                if explained_variance == 100:
                    pca = PCA(n_components=None)
                else:
                    pca = PCA(n_components=explained_variance / 100)  # Conversion du % en proportion
            else:
                pca = PCA()  # Par défaut, on prend tous les composants

            # Appliquer l'ACP sur les variables explicatives d'entrainement
            if not use_target:
                df_explicatives_train = df_train_scaled.drop(columns=[target])
            else:
                df_explicatives_train = df_train_scaled.copy()

            # Apprentissage de l'ACP sur l'ensemble d'entraînement
            pca.fit(df_explicatives_train)

            # Transformation des données d'entraînement
            df_pca_train = pca.transform(df_explicatives_train)
            
            # Créer le DataFrame avec les composantes principales pour l'entraînement
            df_pca_train = pd.DataFrame(df_pca_train, columns=[f'PC{i+1}' for i in range(df_pca_train.shape[1])], index=df_explicatives_train.index)

            # Ajouter le target si nécessaire pour l'entraînement
            if not use_target:
                df_target_train = df_train_scaled[target]
                df_train_scaled = pd.concat([df_pca_train, df_target_train], axis=1)
            else:
                df_train_scaled = df_pca_train.copy()

            # Transformation des données de test avec le même modèle PCA
            if not use_target:
                df_explicatives_test = df_test_scaled.drop(columns=[target])
            else:
                df_explicatives_test = df_test_scaled.copy()

            # Transformation des données de test en utilisant l'ACP ajustée sur les données d'entraînement
            df_pca_test = pca.transform(df_explicatives_test)
            
            # Créer le DataFrame avec les composantes principales pour le test
            df_pca_test = pd.DataFrame(df_pca_test, columns=[f'PC{i+1}' for i in range(df_pca_test.shape[1])], index=df_explicatives_test.index)

            # Ajouter le target si nécessaire pour les données de test
            if not use_target:
                df_target_test = df_test_scaled[target]
                df_test_scaled = pd.concat([df_pca_test, df_target_test], axis=1)
            else:
                df_test_scaled = df_pca_test.copy()

            # Calcul des inerties (variances expliquées par composante) sur l'ensemble d'entraînement
            pca_inertias = (pca.explained_variance_ratio_ * 100).tolist()
            pca_cumulative_inertias = [sum(pca_inertias[:i+1]) for i in range(len(pca_inertias))]

            # Création du DataFrame pour la variance expliquée et cumulative
            pca_infos = pd.DataFrame({'Variance expliquée': pca_inertias, 'Variance expliquée cumulée': pca_cumulative_inertias}).round(2)
            pca_infos = pca_infos.reset_index().rename(columns={'index': 'Nombre de composantes'})
            pca_infos['Nombre de composantes'] += 1

            # Visualisation avec Plotly (ou Seaborn si tu préfères)
            fig = px.line(pca_infos, x='Nombre de composantes', y=['Variance expliquée', 'Variance expliquée cumulée'],
                        markers=True, title="Evolution de la variance expliquée par les composantes principales",
                        labels={'value': 'Variance (%)', 'variable': 'Type de variance'},
                        color_discrete_map={'Variance expliquée': 'red', 'Variance expliquée cumulée': 'blue'})
            fig.update_layout(
                xaxis_title='Nombre de composantes principales',
                yaxis_title='Variance (%)',
                legend_title='Type de variance',
                width=900, height=600)
            
        # Finir le traitement
        wrang_finished = True

        # Afficher le descriptif de la base de données
        st.write("### Descriptif de la base de données :")
        st.write("**Nombre d'observations (train) :**", df_train.shape[0])
        st.write("**Nombre de variables (train) :**", df_train.shape[1])
        st.write("**Nombre d'observations (test) :**", df_test.shape[0])
        st.write("**Nombre de variables (test) :**", df_test.shape[1])

        # Description des données
        if df_train is not None:
            description_train = []
            for col in df_train.columns:
                if pd.api.types.is_numeric_dtype(df_train[col]):
                    var_type = 'Numérique'
                    n_modalites = np.nan
                else:
                    var_type = 'Catégorielle'
                    n_modalites = df_train[col].nunique()

                description_train.append({
                    'Variable': col,
                    'Type': var_type,
                    'Nb modalités': n_modalites
                })
            st.dataframe(pd.DataFrame(description_train), use_container_width=True, hide_index=True)
        
            with st.expander("Diagnostic des données", expanded=False):
                st.write("**Matrice de corrélation entre les valeurs manquantes (train), en % :**")
                st.dataframe(corr_mat_train, use_container_width=True)

                st.write("**Matrice de corrélation entre les valeurs manquantes (test), en % :**")
                st.dataframe(corr_mat_test, use_container_width=True)

                st.write("**Proportion de valeurs manquantes par variable (train), en % :**")
                st.dataframe(prop_nan_train.sort_values(by='NaN proportion', ascending=False), use_container_width=True)

                st.write("**Proportion de valeurs manquantes par variable (test), en % :**")
                st.dataframe(prop_nan_test.sort_values(by='NaN proportion', ascending=False), use_container_width=True)

            with st.expander("Rapport du preprocessing", expanded=False):
                st.write("**Nombre de doublons traités :**", len_diff)
                st.write("**Nombre d'observations supprimées car la variable cible est manquante :**", len_diff_nan_target)
                st.write("**Nombre d'outliers traités :**", nb_outliers)

                st.write("**Résumé des méthodes d'imputation utilisées :**")
                st.dataframe(imputation_report, use_container_width=True, hide_index=True)

                st.write("**Score de l'imputation supervisée :**")
                st.dataframe(scores_supervised, use_container_width=True, hide_index=True)
    
        # Affichage du graphique PCA si nécessaire
        if use_pca:
            st.plotly_chart(fig)

        # Préparation pour le téléchargement
        if df_train is not None and df_test is not None and wrang_finished and not pb:
            # Créer un dossier temporaire pour stocker les fichiers CSV
            with io.BytesIO() as buffer:
                with zipfile.ZipFile(buffer, 'w', zipfile.ZIP_DEFLATED) as zip_file:
                    # Sauvegarder train et test dans des fichiers CSV dans le zip
                    with io.StringIO() as csv_buffer_train, io.StringIO() as csv_buffer_test:
                        df_train_scaled.to_csv(csv_buffer_train, index=False)
                        df_test_scaled.to_csv(csv_buffer_test, index=False)
                        
                        zip_file.writestr("train.csv", csv_buffer_train.getvalue())
                        zip_file.writestr("test.csv", csv_buffer_test.getvalue())
                
                # Préparer le téléchargement du dossier zip contenant les deux fichiers
                st.write("### Aperçu des données traitées :")
                st.dataframe(df_train_scaled, use_container_width=True, hide_index=True)

                # Télécharger le fichier zip contenant les deux bases
                st.download_button(
                    label="📥 Télécharger les données traitées",
                    data=buffer.getvalue(),
                    file_name="data_processed.zip",
                    mime="application/zip"
                )            
    
    else:
        # Suppression des doublons
        if drop_dupli:
            len_before_dupli = len(df)
            df = df.drop_duplicates()
            len_after_dupli = len(df)
            len_diff = len_before_dupli - len_after_dupli
        else:
            len_diff = "Les doublons n'ont pas été traités."
            
        # Etude des valeurs manquantes
        len_before_nan_target = len(df)
        df = df.dropna(subset=[target])
        len_after_nan_target = len(df)
        len_diff_nan_target = len_before_nan_target - len_after_nan_target
                    
        corr_mat, _, _, prop_nan, _, _ = correlation_missing_values(df)
    
        # Détecter les outliers
        if wrang_outliers:
            df_outliers, nb_outliers = detect_and_winsorize(df, target = target, contamination = contamination)
        else:
            df_outliers, nb_outliers = df.copy(), "Aucun outlier traité."
            
        # Imputer les valeurs manquantes
        df_imputed, scores_supervised, imputation_report = impute_missing_values(nb_outliers, prop_nan=prop_nan, corr_mat=corr_mat, cv=5)
    
        # Appliquer l'encodage des variables (binaire, ordinal, nominal)
        if have_to_encode:
            df_encoded = encode_data(df_imputed, list_binary=list_binary, list_ordinal=list_ordinal, list_nominal=list_nominal, ordinal_mapping=ordinal_mapping)
        else:
            df_encoded = df_outliers.copy()
        
        # Mettre à l'échelle les données
        if scale_all_data:
            if scale_method:
                num_cols = df_imputed.select_dtypes(include=['number']).drop(columns=target).columns if not use_target else df_imputed.select_dtypes(include=['number']).columns
                
                df_scaled = df_encoded.copy()
                scaler.fit(df_encoded[num_cols])
                df_scaled[num_cols] = scaler.transform(df_encoded[num_cols])
            else:
                st.warning("⚠️ Veuillez sélectionner une méthode de mise à l'échelle.")
    
        # Appliquer les transformations individuelles
        if not scale_all_data:
            df_scaled = transform_data(df_imputed, list_boxcox=list_boxcox, list_yeo=list_yeo, list_log=list_log, list_sqrt=list_sqrt)
    
        # Application de l'ACP en fonction du choix de l'utilisateur
        if use_pca:
            # Initialisation de l'ACP avec les paramètres choisis par l'utilisateur
            if pca_option == "Nombre de composantes":
                n_components = min(n_components, df_scaled.shape[1])
                pca = PCA(n_components=n_components)
            elif pca_option == "Variance expliquée":
                if explained_variance == 100:
                    pca = PCA(n_components=None)
                else:
                    pca = PCA(n_components=explained_variance / 100)  # Conversion du % en proportion
            else:
                pca = PCA()  # Par défaut, on prend tous les composants

            # Appliquer l'ACP sur les variables explicatives
            if not use_target:
                df_explicatives = df_scaled.drop(columns=[target])
            else:
                df_explicatives = df_scaled.copy()

            # Apprentissage de l'ACP
            pca.fit(df_explicatives)

            # Transformation des données
            df_pca = pca.transform(df_explicatives)
            
            # Créer le DataFrame avec les composantes principales
            df_pca = pd.DataFrame(df_pca, columns=[f'PC{i+1}' for i in range(df_pca.shape[1])], index=df_explicatives.index)

            # Ajouter le target si nécessaire
            if not use_target:
                df_target = df_scaled[target]
                df_scaled = pd.concat([df_pca, df_target], axis=1)
            else:
                df_scaled = df_pca.copy()

            # Calcul des inerties (variances expliquées par composante)
            pca_inertias = (pca.explained_variance_ratio_ * 100).tolist()
            pca_cumulative_inertias = [sum(pca_inertias[:i+1]) for i in range(len(pca_inertias))]

            # Création du DataFrame pour la variance expliquée et cumulative
            pca_infos = pd.DataFrame({'Variance expliquée': pca_inertias, 'Variance expliquée cumulée': pca_cumulative_inertias}).round(2)
            pca_infos = pca_infos.reset_index().rename(columns={'index': 'Nombre de composantes'})
            pca_infos['Nombre de composantes'] += 1

            # Visualisation avec Plotly (ou Seaborn si tu préfères)
            fig = px.line(pca_infos, x='Nombre de composantes', y=['Variance expliquée', 'Variance expliquée cumulée'],
                        markers=True, title="Evolution de la variance expliquée par les composantes principales",
                        labels={'value': 'Variance (%)', 'variable': 'Type de variance'},
                        color_discrete_map={'Variance expliquée': 'red', 'Variance expliquée cumulée': 'blue'})
            fig.update_layout(
                xaxis_title='Nombre de composantes principales',
                yaxis_title='Variance (%)',
                legend_title='Type de variance',
                width=900, height=600
            )
    
        # Finir le traitement
        wrang_finished = True
        # Afficher le descriptif de la base de données
        st.write("### Descriptif de la base de données :")
        st.write("**Nombre d'observations :**", df.shape[0])
        st.write("**Nombre de variables :**", df.shape[1])
            
        if df is not None:
            description = []
            for col in df.columns:
                if pd.api.types.is_numeric_dtype(df[col]):
                    var_type = 'Numérique'
                    n_modalites = np.nan
                else:
                    var_type = 'Catégorielle'
                    n_modalites = df[col].nunique()
                
                description.append({
                    'Variable': col,
                    'Type': var_type,
                    'Nb modalités': n_modalites
                })
            st.dataframe(pd.DataFrame(description), use_container_width=True, hide_index=True)
            
            with st.expander("Diagnostic des données", expanded=False):
                st.write("**Matrice de corrélation entre les valeurs manquantes (en %) :**")
                st.dataframe(corr_mat, use_container_width=True)
                
                st.write("**Proportion de valeurs manquantes par variable (en %) :**")
                st.dataframe(prop_nan.sort_values(by='NaN Proportion', ascending=False), use_container_width=True)

            with st.expander("Rapport du preprocessing", expanded=False):
                st.write("**Nombre de doublons traités :**", len_diff)
                st.write("**Nombre d'observations supprimées car la variable cible est manquante :**", len_diff_nan_target)
                st.write("**Nombre d'outliers traités :**", nb_outliers)

                st.write("**Résumé des méthodes d'imputation utilisées :**")
                st.dataframe(imputation_report, use_container_width=True, hide_index=True)

                st.write("**Score de l'imputation supervisée :**")
                st.dataframe(scores_supervised, use_container_width=True, hide_index=True)
        
            if use_pca:
                st.plotly_chart(fig)
        
        # Téléchargement du fichier encodé
        if df is not None and wrang_finished and not pb:
            df = df_scaled.copy()
            csv_buffer = io.StringIO()
            df.to_csv(csv_buffer, index=False)
            csv_data = csv_buffer.getvalue()
            
            # Afficher l'aperçu des données traitées
            st.write("### Aperçu des données traitées :")
            st.dataframe(df_scaled, use_container_width=True, hide_index=True)

            # Afficher le bouton pour télécharger le fichier
            st.download_button(
                label="📥 Télécharger les données traitées",
                data=csv_data,
                file_name="data.csv",
                mime="text/csv"
            )
        
if valid_mod:
    # Effectuer la modélisation

    # Division des données
    if df_test is None:
        X = df.drop(columns=target)
        y = df[target]
        X_train, X_test, y_train, y_test = train_test_split(X, y, train_size=train_size, shuffle=True)
    else:
        X_train = df_train.drop(columns=target)
        y_train = df_train[target]
        X_test = df_test.drop(columns=target)
        y_test = df_test[target]

    if use_loocv:
        cv = X_train.shape[0]
    # Choisir le meilleur modèle
    results = []
    for model in models:  
        # Déterminer chaque modèle à optimiser
        if model in ["Linear Regression", "Logistic Regression", "KNN"]:
            n_trial = 80
        else:
            n_trial = 40
        repeats = n_trial
        
        best_model, best_params, best_value = optimize_model(model_choosen=model, task=task,
                                                            X_train=X_train, y_train=y_train,
                                                            cv=cv, scoring=scoring_comp,
                                                            multi_class=multi_class,
                                                            n_trials=n_trial, n_jobs=-1)
        
        # Ajouter les résultats à la liste
        results.append({
            'Model': model,
            'Best Model': best_model,
            'Best Params': best_params})

    # Créer un DataFrame à partir des résultats
    df_train = pd.DataFrame(results)

    df_train2=df_train.copy()        
    df_train2.set_index('Model', inplace=True)
    df_train2["Best Model"] = df_train2["Best Model"].astype(str)
      
    st.dataframe(df_train2.drop(columns='Best Params'), use_container_width=True)
    
    # Evaluer les meilleurs modèles
    list_models = df_train['Best Model'].tolist()

    list_score = []
    for model in list_models:  # Utilise les vrais objets modèles
        scores = cross_validate(model, X_test, y_test, cv=cv, scoring=scoring_eval, n_jobs=-1)
        mean_scores = {metric: scores[f'test_{metric}'].mean() for metric in scoring_eval}
        std_scores = {metric: scores[f'test_{metric}'].std().round(5) for metric in scoring_eval}

        list_score.append({
            'Best Model': str(model),  # Affichage du nom seulement
            'Mean Scores': {metric: (val * 100).round(2) if task == "Classification" else -val.round(3) for metric, val in mean_scores.items()},
            'Std Scores': std_scores
        })

    df_score = pd.DataFrame(list_score)  

    # Dictionnaires des métriques
    metrics_regression = {
        "R² Score": "r2",
        "Mean Squared Error": "neg_mean_squared_error",
        "Root Mean Squared Error": "neg_root_mean_squared_error",
        "Mean Absolute Error": "neg_mean_absolute_error",
        "Mean Absolute Percentage Error": "neg_mean_absolute_percentage_error"
    }

    metrics_classification = {
        "Accuracy": "accuracy",
        "F1 Score (Weighted)": "f1_weighted",
        "Precision (Weighted)": "precision_weighted",
        "Recall (Weighted)": "recall_weighted"
    }

    # Inverser les dictionnaires des métriques
    inv_metrics = {v: k for k, v in metrics_regression.items()} if task == "Regression" else {v: k for k, v in metrics_classification.items()}

    for metric in scoring_eval:
        df_score[f'Mean {metric}'] = df_score['Mean Scores'].apply(lambda x: x[metric])
        df_score[f'Std {metric}'] = df_score['Std Scores'].apply(lambda x: x[metric])
        
    # Renommage des colonnes pour des noms plus lisibles
    for metric in scoring_eval:
        clean_metric = inv_metrics.get(metric, metric)  # Fallback si absent
        df_score.rename(columns={
            f"Mean {metric}": f"Mean - {clean_metric}",
            f"Std {metric}": f"Std - {clean_metric}"
        }, inplace=True)

    # Derniers traitement
    df_score = df_score.drop(columns=['Mean Scores', 'Std Scores'])
    df_score.index = df_train2.index
    df_score2 = df_score.drop(columns='Best Model')
    st.subheader("Validation des modèles")
    st.dataframe(df_score2, use_container_width=True)
    
    # Afficher les coefficients des modèles linéaires
    for idx, best_model in df_score['Best Model'].items():
        model = instance_model(idx, df_train2, task)

        if task == 'Regression' and isinstance(model, (LinearRegression, ElasticNet, Ridge, Lasso)):
            model.fit(X_train, y_train)
            coefs = model.coef_
            intercept = model.intercept_
            df_coefs = pd.DataFrame({
                'Variable': X_train.columns,
                'Coefficient': coefs
            }).sort_values(by='Coefficient', key=abs, ascending=False)
            df_coefs['Coefficient'] = df_coefs['Coefficient'].round(5)
            
            # Ajout de la constante
            df_intercept = pd.DataFrame({
                'Variable': ['Intercept'],
                'Coefficient': [intercept if np.isscalar(intercept) else intercept[0]]
            })
            df_coefs = pd.concat([df_intercept, df_coefs], ignore_index=True)
            
            # Affichage
            st.subheader(f"Coefficients – Régression Linéaire")
            st.dataframe(df_coefs, use_container_width=True, hide_index=True)

        elif task == 'Classification' and isinstance(model, LogisticRegression):
            model.fit(X_train, y_train)
            intercept = model.intercept_

            # Si régression logistique multinomiale
            if model.coef_.ndim > 1:
                # Ici, tu veux afficher les coefficients pour chaque classe
                for i, coefs in enumerate(model.coef_):
                    df_coefs = pd.DataFrame({
                        'Variable': X_train.columns,
                        'Coefficient': coefs
                    }).sort_values(by='Coefficient', key=abs, ascending=False)
                    df_coefs['Coefficient'] = df_coefs['Coefficient'].round(5)
                    
                    # Ajout de la constante pour chaque classe
                    df_intercept = pd.DataFrame({
                        'Variable': ['Intercept'],
                        'Coefficient': [intercept[i] if np.isscalar(intercept) else intercept[i]]
                    })
                    df_coefs = pd.concat([df_intercept, df_coefs], ignore_index=True)

                    # Affichage des coefficients pour chaque classe
                    st.subheader(f"Coefficients – Régression Logistique (Classe {i})")
                    st.dataframe(df_coefs, use_container_width=True, hide_index=True)
            else:
                coefs = model.coef_[0]
                df_coefs = pd.DataFrame({
                    'Variable': X_train.columns,
                    'Coefficient': coefs
                }).sort_values(by='Coefficient', key=abs, ascending=False)
                df_coefs['Coefficient'] = df_coefs['Coefficient'].round(3)

                # Ajout de l'intercept
                df_intercept = pd.DataFrame({
                    'Variable': ['Intercept'],
                    'Coefficient': [intercept if np.isscalar(intercept) else intercept[0]]
                })
                df_coefs = pd.concat([df_intercept, df_coefs], ignore_index=True)

                # Affichage
                st.subheader(f"Coefficients – Régression Logistique")
                st.dataframe(df_coefs, use_container_width=True, hide_index=True)
                 
    
    # Calculer les odds-ratios pour la régression logistique
    for idx, best_model in df_score['Best Model'].items():
        model = instance_model(idx, df_train2, task)
        if isinstance(model, LogisticRegression) and task == 'Classification':
            model.fit(X_train, y_train)
            odds_ratios = np.exp(model.coef_[0])
            df_odds = pd.DataFrame({
                'Variable': X_train.columns,
                'Odds Ratio': odds_ratios
            }).sort_values(by='Odds Ratio', ascending=False)
            df_odds['Odds Ratio'] = df_odds['Odds Ratio'].round(2)
            st.dataframe(df_odds)
    
    # Afficher SHAPE et LIME
    st.subheader("Interprétation globale ou locale des modèles")       
    for idx, best_model in df_score['Best Model'].items():
        model = instance_model(idx, df_train2, task)
        model.fit(X_train, y_train)

        try:
            # SHAP - modèles linéaires
            if isinstance(model, (LinearRegression, LogisticRegression, ElasticNet, Ridge, Lasso)):
                explainer = shap.LinearExplainer(model, X_train)
                shap_values = explainer(X_train)
                plt.clf()
                shap.summary_plot(shap_values, X_train, show=False)
                fig = plt.gcf()
                st.pyplot(fig)

            # LIME - uniquement pour KNN
            elif isinstance(model, (KNeighborsClassifier, KNeighborsRegressor)):
                mode = "classification" if task == "Classification" else "regression"
                lime_explainer = LimeTabularExplainer(X_train.values, mode=mode, feature_names=X_train.columns)
                explanation = lime_explainer.explain_instance(X_train.iloc[0].values, model.predict)
                html = explanation.as_html()
                html = html.replace("<body>", '<body style="background-color:white; color:black;">')
                components.html(html, height=375, scrolling=True)

            # SHAP - arbres (RandomForest, XGBoost, LightGBM)
            else:
                explainer = shap.TreeExplainer(model)
                shap_values = explainer.shap_values(X_train)
                plt.clf()
                shap.summary_plot(shap_values, X_train, show=False)
                fig = plt.gcf()
                st.pyplot(fig)

        except Exception as e:
            st.warning(f"Erreur pour {idx} : {e}")    
    
    
    # Appliquer le modèle : calcul-biais-variance    
    bias_variance_results = []
    for idx, best_model in df_score['Best Model'].items():
        model = instance_model(idx, df_train2, task)
        expected_loss, bias, var, bias_relative, var_relative = bias_variance_decomp(
            model, task=task,
            X=X_train.values, y=y_train.values,
            cv=cv)

        # Création d'un dictionnaire pour stocker les résultats
        result = {
            "Bias": round(bias, 3),  # Biais moyen, arrondi à 3 décimales
            "Variance": round(var, 3),  # Variance moyenne, arrondi à 3 décimales
            "Bias relatif": round(bias_relative, 3),  # Biais relatif, arrondi à 3 décimales
            "Variance relatif": round(var_relative, 3),  # Variance relative, arrondi à 3 décimales
        }
        
        # Logique de conclusion en fonction du biais relatif et de la variance relative
        if abs(bias_relative) > 0.2 and var_relative > 0.2:
            result["Conclusion"] = "Problème majeur : le modèle est vraisembbalement pas adapté"
        elif abs(bias_relative) > 0.2:
            result["Conclusion"] = "Biais élevé : suspicion de sous-ajustement"
        elif var_relative > 0.2:
            result["Conclusion"] = "Variance élevée : suspicion de sur-ajustement"
        else:
            result["Conclusion"] = "Bien équilibré"
        
        # Ajout du dictionnaire à la liste des résultats
        bias_variance_results.append(result)            
        
    # Création du DataFrame
    df_bias_variance = pd.DataFrame(bias_variance_results)
    df_bias_variance.index = df_train2.index

    # Affichage dans Streamlit
    st.subheader("Etude Bias-Variance")
    st.dataframe(df_bias_variance)

    # Matrices de confusion
    if task == 'Classification':
        st.subheader(f"Bilan des Erreurs de Classification")
        for index, model in df_score['Best Model'].items():
            model = instance_model(idx, df_train2, task)
            model.fit(X_train, y_train)
            y_pred = model.predict(X_test)
            
            # Calculer la matrice de confusion
            cm = confusion_matrix(y_test, y_pred)
            
            fig, ax = plt.subplots(figsize=(3, 2))  # Taille du graphique
            sns.heatmap(cm, annot=True, fmt='d', cmap='Blues', ax=ax,
                        xticklabels=[f"Classe {i}" for i in range(cm.shape[1])] if multi_class else ["Classe 0", "Classe 1"],
                        yticklabels=[f"Classe {i}" for i in range(cm.shape[0])] if multi_class else ["Classe 0", "Classe 1"],
                        annot_kws={"size": 5},
                        cbar=False)  # Désactiver la barre de couleur si tu veux

            # Ajuster la taille des labels
            ax.set_xticklabels(ax.get_xticklabels(), fontsize=5)  # Taille des labels sur l'axe X
            ax.set_yticklabels(ax.get_yticklabels(), fontsize=5)  # Taille des labels sur l'axe Y
            
            plt.xlabel("Prédictions", fontsize=5)  # Taille de l'étiquette X
            plt.ylabel("Réalité", fontsize=5)  # Taille de l'étiquette Y
            plt.title(f"Confusion Matrix - {index}", fontsize=7)  # Taille du titre
            
            st.pyplot(fig)
            plt.close(fig)
    
    # Feature importance
    st.subheader(f"Importance des variables")
    for idx, mdl in df_score['Best Model'].items():
        model = instance_model(idx, df_train2, task)
        model.fit(X_train, y_train)
        
        # Calculer l'importance des features par permutation
        result = permutation_importance(model, X_test, y_test, n_repeats=repeats, random_state=42)

        # Extraire l'importance moyenne des features
        importances = result.importances_mean
        std_importances = result.importances_std

        # Trier les importances par ordre décroissant
        sorted_idx = np.argsort(importances)[::-1]  # Tri décroissant

        # Trier les valeurs d'importance et les noms des features
        sorted_importances = importances[sorted_idx]
        sorted_std_importances = std_importances[sorted_idx]
        sorted_features = X_train.columns[sorted_idx]

        # Créer le graphique
        plt.figure(figsize=(5, 3))
        plt.barh(range(len(sorted_features)), sorted_importances, xerr=sorted_std_importances, align="center")
        plt.yticks(range(len(sorted_features)), sorted_features, fontsize=6)
        plt.xticks(fontsize=6)
        plt.xlabel("Importance", fontsize=7)
        plt.title(f"Importance des variables par permutation - {idx}", fontsize=8)
        plt.gca().invert_yaxis()
        st.pyplot(plt)
        plt.close()
            
    # Courbes d'apprentissage
    st.subheader(f"Courbes d'apprentissage")
    
    for idx, mdl in df_score['Best Model'].items(): 
        model = instance_model(idx, df_train2, task)       
        train_sizes, train_scores, test_scores = learning_curve(
            model, X_train, y_train, cv=cv, scoring=scoring_comp,
            train_sizes=np.linspace(0.1, 1.0, 5), n_jobs=-1
        )

        train_scores_mean = np.mean(train_scores, axis=1)
        test_scores_mean = np.mean(test_scores, axis=1)

        plt.figure(figsize=(5, 3))
        plt.plot(train_sizes, train_scores_mean, 'o-', color="r", label="Score entraînement")
        plt.plot(train_sizes, test_scores_mean, 'o-', color="g", label="Score validation")
        plt.title(f"Learning Curve - {idx}", fontsize=8)
        plt.xlabel("Taille de l'échantillon d'entraînement", fontsize=7)
        plt.ylabel("Score", fontsize=7)
        plt.legend(loc="best", fontsize=6)
        plt.xticks(fontsize=6)
        plt.yticks(fontsize=6)
        st.pyplot(plt)
        plt.close()
        
    # Analyse de drift
    st.subheader("Analyse de drift : comparaison des distributions entre apprentissage et validation")
    
    drift_results = []

    for col in X.columns:
        stat, p_value = ks_2samp(X_train[col], X_test[col])
        drift_results.append({
            "Feature": col,
            "KS Statistic": round(stat, 4),
            "p-value": round(p_value, 4),
            "Drift détecté": "Oui" if p_value < 0.05 else "Non"
        })

    df_drift = pd.DataFrame(drift_results).sort_values("p-value", ascending=False)
    df_drift.set_index("Feature", inplace=True)
    df_drift = df_drift[df_drift["Drift détecté"] == "Oui"].drop(columns="Drift détecté")
    
    if not df_drift.empty:
        st.dataframe(df_drift)
    else:
        st.info("Aucun drift détecté entre les distributions de la base d'apprentissage et la base de validation.")
    
    # Vérifier si le chemin existe
    if os.path.exists(base_dir):
        save_dir = os.path.join(base_dir, "saved_models")
        
        # Créer le dossier s'il n'existe pas
        os.makedirs(save_dir, exist_ok=True)
        
        # Sauvegarde des modèles
        for index, model in df_score['Best Model'].items():
            file_path = os.path.join(save_dir, f"{model_name}.pkl")
            with open(file_path, "wb") as f:
                pickle.dump(best_model, f)

        # Message de succès global
        st.success(f"✅ Tous les modèles ont été enregistrés dans `{save_dir}`.")
    else:
        st.error("❌ Le chemin spécifié n'existe pas ou n'est pas valide.")
 <|MERGE_RESOLUTION|>--- conflicted
+++ resolved
@@ -1118,19 +1118,12 @@
         if df_test is None:
             target = st.sidebar.selectbox("Choisissez la variable cible", df.columns.to_list())
         
-<<<<<<< HEAD
             # Division des données (si non déjà fait)
             train_size = st.sidebar.slider("Proportion des données utilisées pour l'apprentissage des modèles (en %)", min_value=50, max_value=90, value=75)
             train_size=train_size/100
         else:
             target = st.sidebar.selectbox("Choisissez la variable cible", df_train.columns.to_list())
-=======
-        # Division des données (si non déjà fait)
-        if df_test is None:
-            train_size = st.sidebar.slider("Proportion des données utilisées pour l'apprentissage des modèles (en %)", min_value=50, max_value=90, value=75)
-            train_size=train_size/100
->>>>>>> 14226abb
-        
+ 
         st.sidebar.subheader("Choix des modèles")
 
         # Sélection de la tâche (Classification ou Régression)
